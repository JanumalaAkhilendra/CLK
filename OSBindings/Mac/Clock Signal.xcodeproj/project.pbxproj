--- conflicted
+++ resolved
@@ -821,12 +821,9 @@
 		4B77069C1EC904570053B588 /* Z80.hpp */ = {isa = PBXFileReference; fileEncoding = 4; lastKnownFileType = sourcecode.cpp.h; name = Z80.hpp; path = Z80/Z80.hpp; sourceTree = "<group>"; };
 		4B7913CA1DFCD80E00175A82 /* Video.cpp */ = {isa = PBXFileReference; fileEncoding = 4; lastKnownFileType = sourcecode.cpp.cpp; name = Video.cpp; path = Electron/Video.cpp; sourceTree = "<group>"; };
 		4B7913CB1DFCD80E00175A82 /* Video.hpp */ = {isa = PBXFileReference; fileEncoding = 4; lastKnownFileType = sourcecode.cpp.h; name = Video.hpp; path = Electron/Video.hpp; sourceTree = "<group>"; };
-<<<<<<< HEAD
 		4B79A4F91FC8FF9400EEDAD5 /* MSX.cpp */ = {isa = PBXFileReference; lastKnownFileType = sourcecode.cpp.cpp; path = MSX.cpp; sourceTree = "<group>"; };
 		4B79A4FA1FC8FF9400EEDAD5 /* MSX.hpp */ = {isa = PBXFileReference; lastKnownFileType = sourcecode.cpp.h; path = MSX.hpp; sourceTree = "<group>"; };
-=======
 		4B79A4FE1FC9082300EEDAD5 /* TypedDynamicMachine.hpp */ = {isa = PBXFileReference; lastKnownFileType = sourcecode.cpp.h; path = TypedDynamicMachine.hpp; sourceTree = "<group>"; };
->>>>>>> d4d0dd87
 		4B79E4411E3AF38600141F11 /* cassette.png */ = {isa = PBXFileReference; lastKnownFileType = image.png; path = cassette.png; sourceTree = "<group>"; };
 		4B79E4421E3AF38600141F11 /* floppy35.png */ = {isa = PBXFileReference; lastKnownFileType = image.png; path = floppy35.png; sourceTree = "<group>"; };
 		4B79E4431E3AF38600141F11 /* floppy525.png */ = {isa = PBXFileReference; lastKnownFileType = image.png; path = floppy525.png; sourceTree = "<group>"; };
