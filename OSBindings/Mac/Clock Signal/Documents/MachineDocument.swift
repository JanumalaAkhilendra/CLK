--- conflicted
+++ resolved
@@ -164,11 +164,7 @@
 	// a sheet mysteriously floating on its own. For now, use windowDidUpdate as a proxy to check whether
 	// the window is visible.
 	func windowDidUpdate(_ notification: Notification) {
-<<<<<<< HEAD
-		if let window = self.windowControllers[0].window, window.isVisible {
-=======
 		if self.windowControllers.count > 0, let window = self.windowControllers[0].window, window.isVisible {
->>>>>>> 3207183f
 			// Grab the regular window title, if it's not already stored.
 			if self.unadornedWindowTitle.count == 0 {
 				self.unadornedWindowTitle = window.title
