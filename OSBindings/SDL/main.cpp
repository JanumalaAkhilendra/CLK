--- conflicted
+++ resolved
@@ -34,12 +34,8 @@
 namespace {
 
 struct BestEffortUpdaterDelegate: public Concurrency::BestEffortUpdater::Delegate {
-<<<<<<< HEAD
-	Time::Seconds update(Concurrency::BestEffortUpdater *updater, Time::Seconds duration, bool did_skip_previous_update, int flags) final {
-=======
 	Time::Seconds update(Concurrency::BestEffortUpdater *updater, Time::Seconds duration, bool did_skip_previous_update, int flags) override {
 		std::lock_guard<std::mutex> lock_guard(*machine_mutex);
->>>>>>> 50be9914
 		return machine->crt_machine()->run_until(duration, flags);
 	}
 
@@ -146,41 +142,25 @@
 
 	private:
 		std::vector<std::string> leds_;
-<<<<<<< HEAD
 		void register_led(const std::string &name) final {
-=======
-		void register_led(const std::string &name) override {
 			std::lock_guard<std::mutex> lock_guard(mutex);
->>>>>>> 50be9914
 			leds_.push_back(name);
 		}
 
 		std::vector<std::string> drives_;
-<<<<<<< HEAD
 		void register_drive(const std::string &name) final {
-			drives_.push_back(name);
-		}
-
-		void set_led_status(const std::string &name, bool lit) final {
-=======
-		void register_drive(const std::string &name) override {
 			std::lock_guard<std::mutex> lock_guard(mutex);
 			drives_.push_back(name);
 		}
 
-		void set_led_status(const std::string &name, bool lit) override {
+		void set_led_status(const std::string &name, bool lit) final {
 			std::lock_guard<std::mutex> lock_guard(mutex);
->>>>>>> 50be9914
 			if(lit) lit_leds_.insert(name);
 			else lit_leds_.erase(name);
 		}
 
-<<<<<<< HEAD
 		void announce_drive_event(const std::string &name, DriveEvent event) final {
-=======
-		void announce_drive_event(const std::string &name, DriveEvent event) override {
 			std::lock_guard<std::mutex> lock_guard(mutex);
->>>>>>> 50be9914
 			blinking_leds_.insert(name);
 		}
 
