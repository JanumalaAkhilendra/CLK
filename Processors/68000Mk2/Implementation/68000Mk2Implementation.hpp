--- conflicted
+++ resolved
@@ -503,25 +503,6 @@
 				MoveToStateSpecific(StandardException);
 			}
 
-<<<<<<< HEAD
-			// Check for an unrecognised opcode.
-			if(instruction_.operation == InstructionSet::M68k::Operation::Undefined) {
-				switch(opcode_ & 0xf000) {
-					default:
-						exception_vector_ = InstructionSet::M68k::Exception::IllegalInstruction;
-					break;
-					case 0xa000:
-						exception_vector_ = InstructionSet::M68k::Exception::Line1010;
-					break;
-					case 0xf000:
-						exception_vector_ = InstructionSet::M68k::Exception::Line1111;
-					break;
-				}
-				MoveToStateSpecific(StandardException);
-			}
-
-=======
->>>>>>> 6f048de9
 			// Ensure the first parameter is next fetched.
 			next_operand_ = 0;
 
