//
//  AtariST.cpp
//  Clock Signal
//
//  Created by Thomas Harte on 03/10/2019.
//  Copyright © 2019 Thomas Harte. All rights reserved.
//

#include "AtariST.hpp"

#include "../../MachineTypes.hpp"
#include "../../../Activity/Source.hpp"

//#define LOG_TRACE
//bool should_log = false;
#include "../../../Processors/68000Mk2/68000Mk2.hpp"

#include "../../../Components/AY38910/AY38910.hpp"
#include "../../../Components/68901/MFP68901.hpp"
#include "../../../Components/6850/6850.hpp"

#include "DMAController.hpp"
#include "IntelligentKeyboard.hpp"
#include "Video.hpp"

#include "../../../ClockReceiver/JustInTime.hpp"
#include "../../../ClockReceiver/ForceInline.hpp"
#include "../../../Configurable/StandardOptions.hpp"

#include "../../../Outputs/Speaker/Implementation/LowpassSpeaker.hpp"

#define LOG_PREFIX "[ST] "
#include "../../../Outputs/Log.hpp"

#include "../../Utility/MemoryPacker.hpp"
#include "../../Utility/MemoryFuzzer.hpp"

namespace Atari {
namespace ST {

constexpr int CLOCK_RATE = 8021247;

using Target = Analyser::Static::Target;
class ConcreteMachine:
	public Atari::ST::Machine,
	public CPU::MC68000Mk2::BusHandler,
	public MachineTypes::TimedMachine,
	public MachineTypes::ScanProducer,
	public MachineTypes::AudioProducer,
	public MachineTypes::MouseMachine,
	public MachineTypes::JoystickMachine,
	public MachineTypes::MappedKeyboardMachine,
	public MachineTypes::MediaTarget,
	public ClockingHint::Observer,
	public Motorola::ACIA::ACIA::InterruptDelegate,
	public Motorola::MFP68901::MFP68901::InterruptDelegate,
	public DMAController::Delegate,
	public Activity::Source,
	public GI::AY38910::PortHandler,
	public Configurable::Device,
	public Video::RangeObserver {
	public:
		ConcreteMachine(const Target &target, const ROMMachine::ROMFetcher &rom_fetcher) :
			mc68000_(*this),
			keyboard_acia_(Cycles(500000)),
			midi_acia_(Cycles(500000)),
			ay_(GI::AY38910::Personality::YM2149F, audio_queue_),
			speaker_(ay_),
			ikbd_(keyboard_acia_->transmit, keyboard_acia_->receive) {
			set_clock_rate(CLOCK_RATE);
			speaker_.set_input_rate(float(CLOCK_RATE) / 4.0f);

			ram_.resize(512 * 1024);	// i.e. 512kb
			video_->set_ram(reinterpret_cast<uint16_t *>(ram_.data()), ram_.size());
			Memory::Fuzz(ram_);

			constexpr ROM::Name rom_name = ROM::Name::AtariSTTOS100;
			ROM::Request request(rom_name);
			auto roms = rom_fetcher(request);
			if(!request.validate(roms)) {
				throw ROMMachine::Error::MissingROMs;
			}
			Memory::PackBigEndian16(roms.find(rom_name)->second, rom_);

			// Set up basic memory map.
			memory_map_[0] = BusDevice::MostlyRAM;
			int c = 1;
			for(; c < int(ram_.size() >> 16); ++c) memory_map_[c] = BusDevice::RAM;
			for(; c < 0x40; ++c) memory_map_[c] = BusDevice::Floating;
			for(; c < 0xff; ++c) memory_map_[c] = BusDevice::Unassigned;

			const bool is_early_tos = true;
			if(is_early_tos) {
				rom_start_ = 0xfc0000;
				for(c = 0xfc; c < 0xff; ++c) memory_map_[c] = BusDevice::ROM;
			} else {
				rom_start_ = 0xe00000;
				for(c = 0xe0; c < 0xe4; ++c) memory_map_[c] = BusDevice::ROM;
			}

			memory_map_[0xfa] = memory_map_[0xfb] = BusDevice::Cartridge;
			memory_map_[0xff] = BusDevice::IO;

			midi_acia_->set_interrupt_delegate(this);
			keyboard_acia_->set_interrupt_delegate(this);

			midi_acia_->set_clocking_hint_observer(this);
			keyboard_acia_->set_clocking_hint_observer(this);
			ikbd_.set_clocking_hint_observer(this);
			mfp_->set_clocking_hint_observer(this);
			dma_->set_clocking_hint_observer(this);

			mfp_->set_interrupt_delegate(this);
			dma_->set_delegate(this);
			ay_.set_port_handler(this);

			set_gpip_input();

			video_->set_range_observer(this);

			// Insert any supplied media.
			insert_media(target.media);
		}

		~ConcreteMachine() {
			audio_queue_.flush();
		}

		// MARK: CRTMachine::Machine
		void set_scan_target(Outputs::Display::ScanTarget *scan_target) final {
			video_->set_scan_target(scan_target);
		}

		Outputs::Display::ScanStatus get_scaled_scan_status() const final {
			return video_->get_scaled_scan_status();
		}

		void set_display_type(Outputs::Display::DisplayType display_type) final {
			video_->set_display_type(display_type);
		}

		Outputs::Display::DisplayType get_display_type() const final {
			return video_->get_display_type();
		}

		Outputs::Speaker::Speaker *get_speaker() final {
			return &speaker_;
		}

		void run_for(const Cycles cycles) final {
			// Give the keyboard an opportunity to consume any events.
			if(!keyboard_needs_clock_) {
				ikbd_.run_for(HalfCycles(0));
			}

			mc68000_.run_for(cycles);
			flush();
		}

		// MARK: MC68000::BusHandler
<<<<<<< HEAD
		using Microcycle = CPU::MC68000Mk2::Microcycle;
		HalfCycles perform_bus_operation(const Microcycle &cycle, int is_supervisor) {
=======
		template <typename Microcycle> HalfCycles perform_bus_operation(const Microcycle &cycle, int is_supervisor) {
>>>>>>> d429dec2
			// Just in case the last cycle was an interrupt acknowledge or bus error. TODO: find a better solution?
			mc68000_.set_is_peripheral_address(false);
			mc68000_.set_bus_error(false);

			// Advance time.
			advance_time(cycle.length);

			// Check for assertion of reset.
			if(cycle.operation & Microcycle::Reset) {
				LOG("Unhandled Reset");
			}

			// A null cycle leaves nothing else to do.
			if(!(cycle.operation & (Microcycle::NewAddress | Microcycle::SameAddress))) return HalfCycles(0);

			// An interrupt acknowledge, perhaps?
			if(cycle.operation & Microcycle::InterruptAcknowledge) {
				// Current implementation: everything other than 6 (i.e. the MFP) is autovectored.
				const int interrupt_level = cycle.word_address()&7;
				if(interrupt_level != 6) {
					video_interrupts_pending_ &= ~interrupt_level;
					update_interrupt_input();
					mc68000_.set_is_peripheral_address(true);
					return HalfCycles(0);
				} else {
					if(cycle.operation & Microcycle::SelectByte) {
						const int interrupt = mfp_->acknowledge_interrupt();
						if(interrupt != Motorola::MFP68901::MFP68901::NoAcknowledgement) {
							cycle.value->b = uint8_t(interrupt);
						} else {
							// TODO: this should take a while. Find out how long.
							mc68000_.set_bus_error(true);
						}
					}
					return HalfCycles(0);
				}
			}

			auto address = cycle.host_endian_byte_address();

			// If this is a new strobing of the address signal, test for bus error and pre-DTack delay.
			HalfCycles delay(0);
			if(cycle.operation & Microcycle::NewAddress) {
				// Bus error test.
				if(
					// Anything unassigned should generate a bus error.
					(memory_map_[address >> 16] == BusDevice::Unassigned) ||

					// Bus errors also apply to unprivileged access to the first 0x800 bytes, or the IO area.
					(!is_supervisor && (address < 0x800 || memory_map_[address >> 16] == BusDevice::IO))
				) {
					mc68000_.set_bus_error(true);
					return delay;	// TODO: there should be an extra delay here.
				}

				// DTack delay rule: if accessing RAM or the shifter, align with the two cycles next available
				// for the CPU to access that side of the bus.
				if(address < ram_.size() || (address == 0xff8260)) {
					// DTack will be implicit; work out how long until that should be,
					// and apply bus error constraints.
					const int i_phase = bus_phase_.as<int>() & 7;
					if(i_phase < 4) {
						delay = HalfCycles(4 - i_phase);
						advance_time(delay);
					}
				}
			}

			uint8_t *memory = nullptr;
			switch(memory_map_[address >> 16]) {
				default:
				case BusDevice::MostlyRAM:
					if(address < 8) {
						memory = rom_.data();
						break;
					}
					[[fallthrough]];
				case BusDevice::RAM:
					memory = ram_.data();
				break;

				case BusDevice::ROM:
					memory = rom_.data();
					address -= rom_start_;
				break;

				case BusDevice::Floating:
					// TODO: provide vapour reads here. But: will these always be of the last video fetch?
				case BusDevice::Unassigned:
				case BusDevice::Cartridge:
					/*
						TOS 1.0 appears to attempt to read from the catridge before it has setup
						the bus error vector. Therefore I assume no bus error flows.
					*/
					switch(cycle.operation & (Microcycle::SelectWord | Microcycle::SelectByte | Microcycle::Read)) {
						default: break;
						case Microcycle::SelectWord | Microcycle::Read:
							cycle.value->w = 0xffff;
						break;
						case Microcycle::SelectByte | Microcycle::Read:
							cycle.value->b = 0xff;
						break;
					}
				return delay;

				case BusDevice::IO:
					switch(address & 0xfffe) {	// TODO: surely it's going to be even less precise than this?
						default:
//							assert(false);

						case 0x8000:
							/* Memory controller configuration:
									b0, b1: bank 1
									b2, b3: bank 0

									00 = 128k
									01 = 512k
									10 = 2mb
									11 = reserved
							*/
						break;

						// Video controls.
						case 0x8200:	case 0x8202:	case 0x8204:	case 0x8206:
						case 0x8208:	case 0x820a:	case 0x820c:	case 0x820e:
						case 0x8210:	case 0x8212:	case 0x8214:	case 0x8216:
						case 0x8218:	case 0x821a:	case 0x821c:	case 0x821e:
						case 0x8220:	case 0x8222:	case 0x8224:	case 0x8226:
						case 0x8228:	case 0x822a:	case 0x822c:	case 0x822e:
						case 0x8230:	case 0x8232:	case 0x8234:	case 0x8236:
						case 0x8238:	case 0x823a:	case 0x823c:	case 0x823e:
						case 0x8240:	case 0x8242:	case 0x8244:	case 0x8246:
						case 0x8248:	case 0x824a:	case 0x824c:	case 0x824e:
						case 0x8250:	case 0x8252:	case 0x8254:	case 0x8256:
						case 0x8258:	case 0x825a:	case 0x825c:	case 0x825e:
						case 0x8260:	case 0x8262:
							if(!cycle.data_select_active()) return delay;

							if(cycle.operation & Microcycle::Read) {
								cycle.set_value16(video_->read(int(address >> 1)));
							} else {
								video_->write(int(address >> 1), cycle.value16());
							}
						break;

						// DMA.
						case 0x8604:	case 0x8606:	case 0x8608:	case 0x860a:	case 0x860c:
							if(!cycle.data_select_active()) return delay;

							if(cycle.operation & Microcycle::Read) {
								cycle.set_value16(dma_->read(int(address >> 1)));
							} else {
								dma_->write(int(address >> 1), cycle.value16());
							}
						break;

						// Audio.
						//
						// Re: mirrors, Dan Hollis' hardware register list asserts:
						//
						// "Note: PSG Registers are now fixed at these addresses. All other addresses are masked out on the Falcon. Any
						// writes to the shadow registers $8804-$88FF will cause bus errors.", which I am taking to imply that those shadow
						// registers exist on the Atari ST.
						case 0x8800: case 0x8802: case 0x8804: case 0x8806: case 0x8808: case 0x880a: case 0x880c: case 0x880e:
						case 0x8810: case 0x8812: case 0x8814: case 0x8816: case 0x8818: case 0x881a: case 0x881c: case 0x881e:
						case 0x8820: case 0x8822: case 0x8824: case 0x8826: case 0x8828: case 0x882a: case 0x882c: case 0x882e:
						case 0x8830: case 0x8832: case 0x8834: case 0x8836: case 0x8838: case 0x883a: case 0x883c: case 0x883e:
						case 0x8840: case 0x8842: case 0x8844: case 0x8846: case 0x8848: case 0x884a: case 0x884c: case 0x884e:
						case 0x8850: case 0x8852: case 0x8854: case 0x8856: case 0x8858: case 0x885a: case 0x885c: case 0x885e:
						case 0x8860: case 0x8862: case 0x8864: case 0x8866: case 0x8868: case 0x886a: case 0x886c: case 0x886e:
						case 0x8870: case 0x8872: case 0x8874: case 0x8876: case 0x8878: case 0x887a: case 0x887c: case 0x887e:
						case 0x8880: case 0x8882: case 0x8884: case 0x8886: case 0x8888: case 0x888a: case 0x888c: case 0x888e:
						case 0x8890: case 0x8892: case 0x8894: case 0x8896: case 0x8898: case 0x889a: case 0x889c: case 0x889e:
						case 0x88a0: case 0x88a2: case 0x88a4: case 0x88a6: case 0x88a8: case 0x88aa: case 0x88ac: case 0x88ae:
						case 0x88b0: case 0x88b2: case 0x88b4: case 0x88b6: case 0x88b8: case 0x88ba: case 0x88bc: case 0x88be:
						case 0x88c0: case 0x88c2: case 0x88c4: case 0x88c6: case 0x88c8: case 0x88ca: case 0x88cc: case 0x88ce:
						case 0x88d0: case 0x88d2: case 0x88d4: case 0x88d6: case 0x88d8: case 0x88da: case 0x88dc: case 0x88de:
						case 0x88e0: case 0x88e2: case 0x88e4: case 0x88e6: case 0x88e8: case 0x88ea: case 0x88ec: case 0x88ee:
						case 0x88f0: case 0x88f2: case 0x88f4: case 0x88f6: case 0x88f8: case 0x88fa: case 0x88fc: case 0x88fe:

							if(!cycle.data_select_active()) return delay;

							advance_time(HalfCycles(2));
							update_audio();

							if(cycle.operation & Microcycle::Read) {
								cycle.set_value8_high(GI::AY38910::Utility::read(ay_));
							} else {
								// Net effect here: addresses with bit 1 set write to a register,
								// addresses with bit 1 clear select a register.
								GI::AY38910::Utility::write(ay_, address&2, cycle.value8_high());
							}
						return delay + HalfCycles(2);

						// The MFP block:
						case 0xfa00:	case 0xfa02:	case 0xfa04:	case 0xfa06:
						case 0xfa08:	case 0xfa0a:	case 0xfa0c:	case 0xfa0e:
						case 0xfa10:	case 0xfa12:	case 0xfa14:	case 0xfa16:
						case 0xfa18:	case 0xfa1a:	case 0xfa1c:	case 0xfa1e:
						case 0xfa20:	case 0xfa22:	case 0xfa24:	case 0xfa26:
						case 0xfa28:	case 0xfa2a:	case 0xfa2c:	case 0xfa2e:
						case 0xfa30:	case 0xfa32:	case 0xfa34:	case 0xfa36:
						case 0xfa38:	case 0xfa3a:	case 0xfa3c:	case 0xfa3e:
							if(!cycle.data_select_active()) return delay;

							if(cycle.operation & Microcycle::Read) {
								cycle.set_value8_low(mfp_->read(int(address >> 1)));
							} else {
								mfp_->write(int(address >> 1), cycle.value8_low());
							}
						break;

						// ACIAs.
						case 0xfc00:	case 0xfc02:	case 0xfc04:	case 0xfc06: {
							// Set VPA.
							mc68000_.set_is_peripheral_address(!cycle.data_select_active());
							if(!cycle.data_select_active()) return delay;

							const auto acia_ = (address & 4) ? &midi_acia_ : &keyboard_acia_;
							if(cycle.operation & Microcycle::Read) {
								cycle.set_value8_high((*acia_)->read(int(address >> 1)));
							} else {
								(*acia_)->write(int(address >> 1), cycle.value8_high());
							}
						} break;
					}
				return HalfCycles(0);
			}

			// If control has fallen through to here, the access is either a read from ROM, or a read or write to RAM.
			switch(cycle.operation & (Microcycle::SelectWord | Microcycle::SelectByte | Microcycle::Read)) {
				default:
				break;

				case Microcycle::SelectWord | Microcycle::Read:
					cycle.value->w = *reinterpret_cast<uint16_t *>(&memory[address]);
				break;
				case Microcycle::SelectByte | Microcycle::Read:
					cycle.value->b = memory[address];
				break;
				case Microcycle::SelectWord:
					if(address >= video_range_.low_address && address < video_range_.high_address)
						video_.flush();
					*reinterpret_cast<uint16_t *>(&memory[address]) = cycle.value->w;
				break;
				case Microcycle::SelectByte:
					if(address >= video_range_.low_address && address < video_range_.high_address)
						video_.flush();
					memory[address] = cycle.value->b;
				break;
			}

			return HalfCycles(0);
		}

		void flush() {
			dma_.flush();
			mfp_.flush();
			keyboard_acia_.flush();
			midi_acia_.flush();
			video_.flush();
			update_audio();
			audio_queue_.perform();
		}

	private:
		forceinline void advance_time(HalfCycles length) {
			// Advance the relevant counters.
			cycles_since_audio_update_ += length;
			mfp_ += length;
			if(dma_clocking_preference_ != ClockingHint::Preference::None)
				dma_ += length;
			keyboard_acia_ += length;
			midi_acia_ += length;
			bus_phase_ += length;

			// Don't even count time for the keyboard unless it has requested it.
			if(keyboard_needs_clock_) {
				cycles_since_ikbd_update_ += length;
				ikbd_.run_for(cycles_since_ikbd_update_.divide(HalfCycles(512)));
			}

			// Flush anything that needs real-time updating.
			if(!may_defer_acias_) {
				keyboard_acia_.flush();
				midi_acia_.flush();
			}

			if(mfp_is_realtime_) {
				mfp_.flush();
			}

			if(dma_clocking_preference_ == ClockingHint::Preference::RealTime) {
				dma_.flush();
			}

			// Update the video output, checking whether a sequence point has been hit.
			if(video_.will_flush(length)) {
				length -= video_.cycles_until_implicit_flush();
				video_ += video_.cycles_until_implicit_flush();

				mfp_->set_timer_event_input(1, video_->display_enabled());
				update_interrupt_input();
			}

			video_ += length;
		}

		void update_audio() {
			speaker_.run_for(audio_queue_, cycles_since_audio_update_.divide_cycles(Cycles(4)));
		}

		CPU::MC68000Mk2::Processor<ConcreteMachine, true, true> mc68000_;
		HalfCycles bus_phase_;

		JustInTimeActor<Video> video_;

		// The MFP runs at 819200/2673749ths of the CPU clock rate.
		JustInTimeActor<Motorola::MFP68901::MFP68901, HalfCycles, 819200, 2673749> mfp_;
		JustInTimeActor<Motorola::ACIA::ACIA, HalfCycles, 16> keyboard_acia_;
		JustInTimeActor<Motorola::ACIA::ACIA, HalfCycles, 16> midi_acia_;

		Concurrency::DeferringAsyncTaskQueue audio_queue_;
		GI::AY38910::AY38910<false> ay_;
		Outputs::Speaker::PullLowpass<GI::AY38910::AY38910<false>> speaker_;
		HalfCycles cycles_since_audio_update_;

		JustInTimeActor<DMAController> dma_;

		HalfCycles cycles_since_ikbd_update_;
		IntelligentKeyboard ikbd_;

		std::vector<uint8_t> ram_;
		std::vector<uint8_t> rom_;
		uint32_t rom_start_ = 0;

		enum class BusDevice {
			/// A mostly RAM page is one that returns ROM for the first 8 bytes, RAM elsewhere.
			MostlyRAM,
			/// Allows reads and writes to ram_.
			RAM,
			/// Nothing is mapped to this area, and it also doesn't trigger an exception upon access.
			Floating,
			/// Allows reading from rom_; writes do nothing.
			ROM,
			/// Allows interaction with a cartrige_.
			Cartridge,
			/// Marks the IO page, in which finer decoding will occur.
			IO,
			/// An unassigned page has nothing below it, in a way that triggers exceptions.
			Unassigned
		};
		BusDevice memory_map_[256];

		// MARK: - Clocking Management.
		bool may_defer_acias_ = true;
		bool keyboard_needs_clock_ = false;
		bool mfp_is_realtime_ = false;
		ClockingHint::Preference dma_clocking_preference_ = ClockingHint::Preference::None;
		void set_component_prefers_clocking(ClockingHint::Source *, ClockingHint::Preference) final {
			// This is being called by one of the components; avoid any time flushing here as that's
			// already dealt with (and, just to be absolutely sure, to avoid recursive mania).
			may_defer_acias_ =
				(keyboard_acia_.last_valid()->preferred_clocking() != ClockingHint::Preference::RealTime) &&
				(midi_acia_.last_valid()->preferred_clocking() != ClockingHint::Preference::RealTime);
			keyboard_needs_clock_ = ikbd_.preferred_clocking() != ClockingHint::Preference::None;
			mfp_is_realtime_ = mfp_.last_valid()->preferred_clocking() == ClockingHint::Preference::RealTime;
			dma_clocking_preference_ = dma_.last_valid()->preferred_clocking();
		}

		// MARK: - GPIP input.
		void acia6850_did_change_interrupt_status(Motorola::ACIA::ACIA *) final {
			set_gpip_input();
		}
		void dma_controller_did_change_output(DMAController *) final {
			set_gpip_input();

			// Filty hack, here! Should: set the 68000's bus request line. But until
			// that's implemented, just offers magical zero-cost DMA insertion and
			// extrication.
			if(dma_->get_bus_request_line()) {
				dma_->bus_grant(reinterpret_cast<uint16_t *>(ram_.data()), ram_.size() >> 1);
			}
		}
		void set_gpip_input() {
			/*
				Atari ST GPIP bits:

					GPIP 7: monochrome monitor detect
					GPIP 6: RS-232 ring indicator
					GPIP 5: FD/HD interrupt
					GPIP 4: keyboard/MIDI interrupt
					GPIP 3: unused
					GPIP 2: RS-232 clear to send
					GPIP 1: RS-232 carrier detect
					GPIP 0: centronics busy
			*/
			mfp_->set_port_input(
				0x80 |	// b7: Monochrome monitor detect (0 = is monochrome).
				0x40 |	// b6: RS-232 ring indicator.
				(dma_->get_interrupt_line() ? 0x00 : 0x20) |	// b5: FD/HS interrupt (0 = interrupt requested).
				((keyboard_acia_->get_interrupt_line() || midi_acia_->get_interrupt_line()) ? 0x00 : 0x10) |	// b4: Keyboard/MIDI interrupt (0 = interrupt requested).
				0x08 |	// b3: Unused
				0x04 |	// b2: RS-232 clear to send.
				0x02 |	// b1 : RS-232 carrier detect.
				0x00	// b0: Centronics busy (1 = busy).
			);
		}

		// MARK - MFP input.
		void mfp68901_did_change_interrupt_status(Motorola::MFP68901::MFP68901 *) final {
			update_interrupt_input();
		}

		int video_interrupts_pending_ = 0;
		bool previous_hsync_ = false, previous_vsync_ = false;
		void update_interrupt_input() {
			// Complete guess: set video interrupts pending if/when hsync of vsync
			// go inactive. Reset upon IACK.
			const bool hsync = video_.last_valid()->hsync();
			const bool vsync = video_.last_valid()->vsync();
			if(previous_hsync_ != hsync && previous_hsync_) {
				video_interrupts_pending_ |= 2;
			}
			if(previous_vsync_ != vsync && previous_vsync_) {
				video_interrupts_pending_ |= 4;
			}
			previous_vsync_ = vsync;
			previous_hsync_ = hsync;

			if(mfp_->get_interrupt_line()) {
				mc68000_.set_interrupt_level(6);
			} else if(video_interrupts_pending_ & 4) {
				mc68000_.set_interrupt_level(4);
			} else if(video_interrupts_pending_ & 2) {
				mc68000_.set_interrupt_level(2);
			} else {
				mc68000_.set_interrupt_level(0);
			}
		}

		// MARK: - MouseMachine
		Inputs::Mouse &get_mouse() final {
			return ikbd_;
		}

		// MARK: - KeyboardMachine
		void set_key_state(uint16_t key, bool is_pressed) final {
			ikbd_.set_key_state(Key(key), is_pressed);
		}

		IntelligentKeyboard::KeyboardMapper keyboard_mapper_;
		KeyboardMapper *get_keyboard_mapper() final {
			return &keyboard_mapper_;
		}

		// MARK: - JoystickMachine
		const std::vector<std::unique_ptr<Inputs::Joystick>> &get_joysticks() final {
			return ikbd_.get_joysticks();
		}

		// MARK: - AYPortHandler
		void set_port_output(bool port_b, uint8_t value) final {
			if(port_b) {
				// TODO: ?
			} else {
				/*
					Port A:
						b7: reserved
						b6: "freely usable output (monitor jack)"
						b5: centronics strobe
						b4: RS-232 DTR output
						b3: RS-232 RTS output
						b2: select floppy drive 1
						b1: select floppy drive 0
						b0: "page choice signal for double-sided floppy drive"
				*/
				dma_->set_floppy_drive_selection(!(value & 2), !(value & 4), !(value & 1));
			}
		}

		// MARK: - MediaTarget
		bool insert_media(const Analyser::Static::Media &media) final {
			size_t c = 0;
			for(const auto &disk: media.disks) {
				dma_->set_floppy_disk(disk, c);
				++c;
				if(c == 2) break;
			}
			return true;
		}

		// MARK: - Activity Source
		void set_activity_observer(Activity::Observer *observer) final {
			dma_->set_activity_observer(observer);
		}

		// MARK: - Video Range
		Video::Range video_range_;
		void video_did_change_access_range(Video *video) final {
			video_range_ = video->get_memory_access_range();
		}

		// MARK: - Configuration options.
		std::unique_ptr<Reflection::Struct> get_options() final {
			auto options = std::make_unique<Options>(Configurable::OptionsType::UserFriendly);
			options->output = get_video_signal_configurable();
			return options;
		}

		void set_options(const std::unique_ptr<Reflection::Struct> &str) final {
			const auto options = dynamic_cast<Options *>(str.get());
			set_video_signal_configurable(options->output);
		}
};

}
}

using namespace Atari::ST;

Machine *Machine::AtariST(const Analyser::Static::Target *target, const ROMMachine::ROMFetcher &rom_fetcher) {
	return new ConcreteMachine(*target, rom_fetcher);
}

Machine::~Machine() {}<|MERGE_RESOLUTION|>--- conflicted
+++ resolved
@@ -158,12 +158,7 @@
 		}
 
 		// MARK: MC68000::BusHandler
-<<<<<<< HEAD
-		using Microcycle = CPU::MC68000Mk2::Microcycle;
-		HalfCycles perform_bus_operation(const Microcycle &cycle, int is_supervisor) {
-=======
 		template <typename Microcycle> HalfCycles perform_bus_operation(const Microcycle &cycle, int is_supervisor) {
->>>>>>> d429dec2
 			// Just in case the last cycle was an interrupt acknowledge or bus error. TODO: find a better solution?
 			mc68000_.set_is_peripheral_address(false);
 			mc68000_.set_bus_error(false);
